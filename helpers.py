<<<<<<< HEAD
from dataclasses import dataclass, field
from typing import List, Dict
=======
from queue import Queue, Empty
from typing import List, Optional, Any
>>>>>>> bdec9980

from remerkleable.basic import uint64
from remerkleable.bitfields import Bitlist

from eth2spec.phase0 import spec


def popcnt(bitlist: Bitlist) -> uint64:
    bits = uint64(0)
    for bit in bitlist:
        if bit:
            bits += 1
    return bits


def indices_inside_committee(bitlist: Bitlist) -> List[uint64]:
    indexes = list()
    for i, bit in enumerate(bitlist):
        if bit:
            indexes.append(uint64(i))
    return indexes


<<<<<<< HEAD
def encode_merkleable_dict(thedict: dict) -> dict:
    result = dict()
    for key in thedict.keys():
        result[key.encode_bytes()] = thedict[key].encode_bytes()
    return result


def decode_merkleable_dict(thedict: dict, key_class, value_class) -> dict:
    result = dict()
    for key in thedict.keys():
        result[key_class.decode_bytes(key)] = value_class.decode_bytes(thedict[key])
    return result


@dataclass(eq=True, frozen=True)
class PickleableLatestMessage(object):
    epoch: bytes
    root: bytes

    @classmethod
    def from_latest_message(cls, latest_message: spec.LatestMessage):
        return cls(
            epoch=latest_message.epoch.encode_bytes(),
            root=bytes(latest_message.root)
        )

    def into_latest_message(self):
        return spec.LatestMessage(
            epoch=spec.Epoch.decode_bytes(self.epoch),
            root=spec.Root.decode_bytes(self.root)
        )


@dataclass
class PickleableStore(object):
    time: bytes
    genesis_time: bytes
    justified_checkpoint: bytes
    finalized_checkpoint: bytes
    best_justified_checkpoint: bytes
    blocks: Dict[bytes, bytes] = field(default_factory=dict)
    block_states: Dict[bytes, bytes] = field(default_factory=dict)
    checkpoint_states: Dict[bytes, bytes] = field(default_factory=dict)
    latest_messages: Dict[bytes, PickleableLatestMessage] = field(default_factory=dict)

    @classmethod
    def from_store(cls, store: spec.Store):
        latest_messages = dict()
        for key in store.latest_messages.keys():
            latest_messages[key.encode_bytes()] = PickleableLatestMessage.from_latest_message(store.latest_messages[key])
        return cls(
            time=store.time.encode_bytes(),
            genesis_time=store.genesis_time.encode_bytes(),
            justified_checkpoint=store.justified_checkpoint.encode_bytes(),
            finalized_checkpoint=store.finalized_checkpoint.encode_bytes(),
            best_justified_checkpoint=store.best_justified_checkpoint.encode_bytes(),
            blocks=encode_merkleable_dict(store.blocks),
            block_states=encode_merkleable_dict(store.block_states),
            checkpoint_states=encode_merkleable_dict(store.checkpoint_states),
            latest_messages=latest_messages
        )

    def into_store(self) -> spec.Store:
        latest_messages = dict()
        for key in self.latest_messages.keys():
            latest_messages[spec.ValidatorIndex.decode_bytes(key)] = self.latest_messages[key].into_latest_message()
        return spec.Store(
            time=uint64.decode_bytes(self.time),
            genesis_time=uint64.decode_bytes(self.genesis_time),
            justified_checkpoint=spec.Checkpoint.decode_bytes(self.justified_checkpoint),
            finalized_checkpoint=spec.Checkpoint.decode_bytes(self.finalized_checkpoint),
            best_justified_checkpoint=spec.Checkpoint.decode_bytes(self.best_justified_checkpoint),
            blocks=decode_merkleable_dict(self.blocks, spec.Root, spec.BeaconBlock),
            block_states=decode_merkleable_dict(self.block_states, spec.Root, spec.BeaconState),
            checkpoint_states=decode_merkleable_dict(self.checkpoint_states, spec.Checkpoint, spec.BeaconState),
            latest_messages=latest_messages
        )
=======
def queue_element_or_none(queue: Queue) -> Optional[Any]:
    try:
        return queue.get(False)
    except Empty:
        return None
>>>>>>> bdec9980
<|MERGE_RESOLUTION|>--- conflicted
+++ resolved
@@ -1,15 +1,8 @@
-<<<<<<< HEAD
-from dataclasses import dataclass, field
-from typing import List, Dict
-=======
 from queue import Queue, Empty
 from typing import List, Optional, Any
->>>>>>> bdec9980
 
 from remerkleable.basic import uint64
 from remerkleable.bitfields import Bitlist
-
-from eth2spec.phase0 import spec
 
 
 def popcnt(bitlist: Bitlist) -> uint64:
@@ -28,88 +21,8 @@
     return indexes
 
 
-<<<<<<< HEAD
-def encode_merkleable_dict(thedict: dict) -> dict:
-    result = dict()
-    for key in thedict.keys():
-        result[key.encode_bytes()] = thedict[key].encode_bytes()
-    return result
-
-
-def decode_merkleable_dict(thedict: dict, key_class, value_class) -> dict:
-    result = dict()
-    for key in thedict.keys():
-        result[key_class.decode_bytes(key)] = value_class.decode_bytes(thedict[key])
-    return result
-
-
-@dataclass(eq=True, frozen=True)
-class PickleableLatestMessage(object):
-    epoch: bytes
-    root: bytes
-
-    @classmethod
-    def from_latest_message(cls, latest_message: spec.LatestMessage):
-        return cls(
-            epoch=latest_message.epoch.encode_bytes(),
-            root=bytes(latest_message.root)
-        )
-
-    def into_latest_message(self):
-        return spec.LatestMessage(
-            epoch=spec.Epoch.decode_bytes(self.epoch),
-            root=spec.Root.decode_bytes(self.root)
-        )
-
-
-@dataclass
-class PickleableStore(object):
-    time: bytes
-    genesis_time: bytes
-    justified_checkpoint: bytes
-    finalized_checkpoint: bytes
-    best_justified_checkpoint: bytes
-    blocks: Dict[bytes, bytes] = field(default_factory=dict)
-    block_states: Dict[bytes, bytes] = field(default_factory=dict)
-    checkpoint_states: Dict[bytes, bytes] = field(default_factory=dict)
-    latest_messages: Dict[bytes, PickleableLatestMessage] = field(default_factory=dict)
-
-    @classmethod
-    def from_store(cls, store: spec.Store):
-        latest_messages = dict()
-        for key in store.latest_messages.keys():
-            latest_messages[key.encode_bytes()] = PickleableLatestMessage.from_latest_message(store.latest_messages[key])
-        return cls(
-            time=store.time.encode_bytes(),
-            genesis_time=store.genesis_time.encode_bytes(),
-            justified_checkpoint=store.justified_checkpoint.encode_bytes(),
-            finalized_checkpoint=store.finalized_checkpoint.encode_bytes(),
-            best_justified_checkpoint=store.best_justified_checkpoint.encode_bytes(),
-            blocks=encode_merkleable_dict(store.blocks),
-            block_states=encode_merkleable_dict(store.block_states),
-            checkpoint_states=encode_merkleable_dict(store.checkpoint_states),
-            latest_messages=latest_messages
-        )
-
-    def into_store(self) -> spec.Store:
-        latest_messages = dict()
-        for key in self.latest_messages.keys():
-            latest_messages[spec.ValidatorIndex.decode_bytes(key)] = self.latest_messages[key].into_latest_message()
-        return spec.Store(
-            time=uint64.decode_bytes(self.time),
-            genesis_time=uint64.decode_bytes(self.genesis_time),
-            justified_checkpoint=spec.Checkpoint.decode_bytes(self.justified_checkpoint),
-            finalized_checkpoint=spec.Checkpoint.decode_bytes(self.finalized_checkpoint),
-            best_justified_checkpoint=spec.Checkpoint.decode_bytes(self.best_justified_checkpoint),
-            blocks=decode_merkleable_dict(self.blocks, spec.Root, spec.BeaconBlock),
-            block_states=decode_merkleable_dict(self.block_states, spec.Root, spec.BeaconState),
-            checkpoint_states=decode_merkleable_dict(self.checkpoint_states, spec.Checkpoint, spec.BeaconState),
-            latest_messages=latest_messages
-        )
-=======
 def queue_element_or_none(queue: Queue) -> Optional[Any]:
     try:
         return queue.get(False)
     except Empty:
-        return None
->>>>>>> bdec9980
+        return None