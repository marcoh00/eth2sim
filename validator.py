<<<<<<< HEAD
from importlib import reload
from typing import Tuple, Sequence, Optional, List
=======
from pathlib import Path
import random
from typing import Optional, Tuple
>>>>>>> bdec9980

from remerkleable.basic import uint64

<<<<<<< HEAD
import eth2spec.phase0.spec as spec
from cache import AttestationCache
from eth2spec.config import config_util
from events import NextSlotEvent, LatestVoteOpportunity, AggregateOpportunity, MessageEvent, MESSAGE_TYPE
from helpers import popcnt, PickleableStore
=======
from colors import COLORS
from eth2spec.phase0 import spec
from eth2spec.phase0.spec import BLSPubkey

from py_ecc.bls12_381 import curve_order
from py_ecc.bls import G2ProofOfPossession as Bls
>>>>>>> bdec9980


class Validator:
    index: Optional[spec.ValidatorIndex]
    counter: int
    startbalance: uint64
    privkey: int
    pubkey: BLSPubkey
<<<<<<< HEAD
    state: spec.BeaconState
    store: spec.Store

    committee: Optional[Tuple[Sequence[spec.ValidatorIndex], spec.CommitteeIndex, spec.Slot]]
    slot_last_attested: Optional[spec.Slot]
    last_attestation_data: spec.AttestationData

    current_slot: spec.Slot
    proposer_current_slot: Optional[spec.ValidatorIndex]

    attestation_cache: AttestationCache

    def __init__(self, index, privkey, pubkey):
        self.index = index
        self.privkey = privkey
        self.pubkey = pubkey

        self.state = spec.BeaconState()
        self.committee = None
        self.slot_last_attested = None
        self.current_slot = spec.Slot(0)
        self.attestation_cache = AttestationCache()
        self.proposer_current_slot = None

    def update_committee(self):
        self.committee = spec.get_committee_assignment(
            self.state,
            spec.compute_epoch_at_slot(self.current_slot),
            spec.ValidatorIndex(self.index)
        )

    def propose_block(self, head_state: spec.BeaconState)\
            -> Optional[Tuple[spec.ValidatorIndex, Optional[Sequence[spec.ValidatorIndex]], MESSAGE_TYPE]]:
        head = spec.get_head(self.store)
        candidate_attestations = tuple(
            self.attestation_cache.all_attestations_with_unseen_validators(spec.get_current_slot(self.store) - 1)
        )
        block = spec.BeaconBlock(
            slot=head_state.slot,
            proposer_index=spec.ValidatorIndex(self.index),
            parent_root=head,
            state_root=spec.Bytes32(bytes(0 for _ in range(0, 32)))
        )
        randao_reveal = spec.get_epoch_signature(head_state, block, self.privkey)
        eth1_data = head_state.eth1_data

        # TODO implement slashings
        proposer_slashings: List[spec.ProposerSlashing, spec.MAX_PROPOSER_SLASHINGS] = list()
        attester_slashings: List[spec.AttesterSlashing, spec.MAX_ATTESTER_SLASHINGS] = list()
        if len(candidate_attestations) <= spec.MAX_ATTESTATIONS:
            attestations = candidate_attestations
        else:
            attestations = candidate_attestations[0:spec.MAX_ATTESTATIONS]

        deposits: List[spec.Deposit, spec.MAX_DEPOSITS] = list()
        voluntary_exits: List[spec.VoluntaryExit, spec.MAX_VOLUNTARY_EXITS] = list()

        body = spec.BeaconBlockBody(
            randao_reveal=randao_reveal,
            eth1_data=eth1_data,
            graffiti=spec.Bytes32(bytes(255 for _ in range(0, 32))),
            proposer_slashings=proposer_slashings,
            attester_slashings=attester_slashings,
            attestations=attestations,
            deposits=deposits,
            voluntary_exits=voluntary_exits
        )
        block.body = body
        new_state_root = spec.compute_new_state_root(self.state, block)
        block.state_root = new_state_root
        signed_block = spec.SignedBeaconBlock(
            message=block,
            signature=spec.get_block_signature(self.state, block, self.privkey)
        )
        return spec.ValidatorIndex(self.index), None, signed_block

    def handle_next_slot_event(self, message: NextSlotEvent, head_state=None)\
            -> Optional[Tuple[spec.ValidatorIndex, Optional[Sequence[spec.ValidatorIndex]], MESSAGE_TYPE]]:
        if head_state is None:
            self.pre_slot_update(message)
            head_state = self.internal_slot_state_transition(message)
        return self.post_slot_state_update(message, head_state)

    def pre_slot_update(self, event: NextSlotEvent):
        self.current_slot = event.slot
        # Keep one epoch of past attestations
        self.attestation_cache.cleanup(event.slot, uint64(spec.SLOTS_PER_EPOCH))

    def internal_slot_state_transition(self, event: NextSlotEvent) -> spec.BeaconState:
        spec.on_tick(self.store, event.time)
        for attestation in self.attestation_cache.attestations(event.slot - 1):
            try:
                spec.on_attestation(self.store, attestation[2])
            except AssertionError:
                print(f"COULD FINALLY NOT VALIDATE ATTESTATION {attestation} !!!")
        head_state = self.state.copy()
        if head_state.slot < event.slot:
            spec.process_slots(head_state, event.slot)
        self.proposer_current_slot = spec.get_beacon_proposer_index(head_state)
        return head_state

    def post_slot_state_update(self, event: NextSlotEvent, head_state: spec.BeaconState)\
            -> Optional[Tuple[spec.ValidatorIndex, Optional[Sequence[spec.ValidatorIndex]], MESSAGE_TYPE]]:
        if event.slot % spec.SLOTS_PER_EPOCH == 0:
            self.update_committee()
=======

    colorstep: int

    def __init__(self, counter: int, startbalance: uint64, keydir: Optional[str]):
        self.index = None
        self.counter = counter
        self.startbalance = startbalance
        self.privkey, self.pubkey = self.__init_keys(counter, keydir)
        self.colorstep = 2
>>>>>>> bdec9980

    def color(self, otheridx=None):
        if otheridx:
            idx = otheridx
        else:
<<<<<<< HEAD
            print(f"[WARNING] Validator {self.index} received Attestation for the past")
        if spec.get_current_slot(self.store) > attestation.data.slot:
            # Only validate attestations for previous epochs
            # Attestations for the current epoch are validated on slot boundaries
            spec.on_attestation(self.store, attestation)

    def handle_aggregate(self, aggregate: spec.SignedAggregateAndProof):
        # TODO check signature
        self.handle_attestation(aggregate.message.aggregate)

    def handle_block(self, block: spec.SignedBeaconBlock):
        spec.on_block(self.store, block)
        spec.state_transition(self.state, block)
        for attestation in block.message.body.attestations:
            self.attestation_cache.add_attestation(attestation, from_block=True)

    def handle_message_event(self, message: MessageEvent):
        actions = {
            spec.Attestation: self.handle_attestation,
            spec.SignedAggregateAndProof: self.handle_aggregate,
            spec.SignedBeaconBlock: self.handle_block
        }
        # noinspection PyArgumentList
        actions[type(message.message)](message.message)

    def attest(self) -> Optional[Tuple[spec.ValidatorIndex, Optional[Sequence[spec.ValidatorIndex]], MESSAGE_TYPE]]:
        if not self.committee:
            self.update_committee()
        if not (self.current_slot == self.committee[2] and self.index in self.committee[0]):
            return None
        head_block = self.store.blocks[spec.get_head(self.store)]
        head_state = self.state.copy()
        if head_state.slot < self.current_slot:
            spec.process_slots(head_state, self.current_slot)

        # From validator spec / Attesting / Note
        start_slot = spec.compute_start_slot_at_epoch(spec.get_current_epoch(head_state))
        epoch_boundary_block_root = spec.hash_tree_root(head_block) \
            if start_slot == head_state.slot \
            else spec.get_block_root(head_state, spec.get_current_epoch(head_state))

        attestation_data = spec.AttestationData(
            slot=self.committee[2],
            index=self.committee[1],
            beacon_block_root=spec.hash_tree_root(head_block),
            source=head_state.current_justified_checkpoint,
            target=spec.Checkpoint(epoch=spec.get_current_epoch(head_state), root=epoch_boundary_block_root)
        )

        aggregation_bits_list = list(0 for _ in range(0, len(self.committee[0])))
        aggregation_bits_list[self.committee[0].index(self.index)] = 1
        # noinspection PyArgumentList
        aggregation_bits = Bitlist[spec.MAX_VALIDATORS_PER_COMMITTEE](*aggregation_bits_list)

        attestation = spec.Attestation(
            data=attestation_data,
            aggregation_bits=aggregation_bits,
            signature=spec.get_attestation_signature(self.state, attestation_data, self.privkey)
        )

        self.attestation_cache.add_attestation(attestation)
        self.last_attestation_data = attestation_data
        self.slot_last_attested = head_state.slot
        return spec.ValidatorIndex(self.index), None, attestation

    @staticmethod
    def test_encode_decode_state(state: spec.BeaconState) -> spec.BeaconState:
        state = state.encode_bytes()
        result = spec.BeaconState.decode_bytes(state)
        return result

    @staticmethod
    def test_encode_decode_store(state: spec.Store) -> spec.Store:
        state = PickleableStore.from_store(state)
        result = state.into_store()
        return result


def offload_handle_block(block: spec.SignedBeaconBlock, state: spec.BeaconState, store: spec.Store) \
        -> Tuple[spec.BeaconState, spec.Store]:
    spec.on_block(store, block)
    spec.state_transition(state, block)
    return state, store


def encode_offload_slot_arguments(validator: Validator, event: NextSlotEvent)\
        -> Tuple[NextSlotEvent, Sequence[bytes], bytes, PickleableStore]:
    return (
        event,
        tuple(
            attestation[2].encode_bytes() for attestation in validator.attestation_cache.attestations(event.slot - 1)
        ),
        validator.state.encode_bytes(),
        PickleableStore.from_store(validator.store)
    )


def decode_offload_slot_arguments(args: Tuple[NextSlotEvent, Sequence[bytes], bytes, PickleableStore])\
        -> Tuple[NextSlotEvent, Sequence[spec.Attestation], spec.BeaconState, spec.Store]:
    return (
        args[0],
        tuple(spec.Attestation.decode_bytes(b) for b in args[1]),
        spec.BeaconState.decode_bytes(args[2]),
        PickleableStore.into_store(args[3])
    )


def encode_offload_slot_results(head_state: spec.BeaconState,
                                store: spec.Store,
                                proposer_slot: Optional[spec.ValidatorIndex])\
        -> Tuple[bytes, PickleableStore, Optional[bytes]]:
    return (
        head_state.encode_bytes(),
        PickleableStore.from_store(store),
        proposer_slot.encode_bytes() if proposer_slot is not None else None
    )


def decode_offload_slot_results(args: Tuple[bytes, PickleableStore, Optional[bytes]])\
        -> Tuple[spec.BeaconState, spec.Store, Optional[spec.ValidatorIndex]]:
    return (
        spec.BeaconState.decode_bytes(args[0]),
        args[1].into_store(),
        spec.ValidatorIndex.decode_bytes(args[2]) if args[2] is not None else None
    )


def apply_offload_slot_results_and_get_head_state(validator: Validator,
                                                  args: Tuple[bytes, PickleableStore, Optional[bytes]])\
        -> spec.BeaconState:
    state, store, proposer_index = decode_offload_slot_results(args)
    validator.store = store
    validator.proposer_current_slot = proposer_index
    return state


def offload_slot_state_transition(args: Tuple[NextSlotEvent, Sequence[bytes], bytes, PickleableStore]) \
        -> Tuple[bytes, PickleableStore, Optional[bytes]]:
    event, attestations, state, store = decode_offload_slot_arguments(args)
    spec.on_tick(store, event.time)
    for attestation in attestations:
        try:
            spec.on_attestation(store, attestation)
        except AssertionError:
            print(f"COULD FINALLY NOT VALIDATE ATTESTATION {attestation} !!!")
    head_state = state.copy()
    if head_state.slot < event.slot:
        spec.process_slots(head_state, event.slot)
    proposer_current_slot = spec.get_beacon_proposer_index(head_state)
    return encode_offload_slot_results(head_state, store, proposer_current_slot)


def encode_offload_block_arguments(block: spec.SignedBeaconBlock, state: spec.BeaconState, store: spec.Store)\
        -> Tuple[bytes, bytes, PickleableStore]:
    return block.encode_bytes(), state.encode_bytes(), PickleableStore.from_store(store)


def decode_offload_block_arguments(args: Tuple[bytes, bytes, PickleableStore])\
        -> Tuple[spec.SignedBeaconBlock, spec.BeaconState, spec.Store]:
    return (
        spec.SignedBeaconBlock.decode_bytes(args[0]),
        spec.BeaconState.decode_bytes(args[1]),
        args[2].into_store()
    )


def decode_offload_block_results(args: Tuple[bytes, PickleableStore]) -> Tuple[spec.BeaconState, spec.Store]:
    return spec.BeaconState.decode_bytes(args[0]), args[1].into_store()


def offload_block_processing(args: Tuple[Sequence[bytes], Sequence[bytes], PickleableStore])\
        -> Tuple[bytes, PickleableStore]:
    block, state, store = decode_offload_block_arguments(args)
    spec.on_block(store, block)
    spec.state_transition(state, block)
    return state.encode_bytes(), PickleableStore.from_store(store)
=======
            idx = self.index if self.index is not None else self.counter
        return COLORS[idx % len(COLORS)]

    def index_from_state(self, state: spec.BeaconState):
        self.index = spec.ValidatorIndex(max(
            genesis_validator[0]
            for genesis_validator in enumerate(state.validators)
            if genesis_validator[1].pubkey == self.pubkey
        ))

    @staticmethod
    def __init_keys(counter: int, keydir: Optional[str]) -> Tuple[int, BLSPubkey]:
        pubkey = None
        privkey = None
        pubkey_file = None
        privkey_file = None
        keys = None
        if keydir is not None:
            keys = Path(keydir)

        if keys is not None and keys.is_dir():
            pubkey_file = (keys / f'{counter}.pubkey')
            privkey_file = (keys / f'{counter}.privkey')
            if pubkey_file.is_file() and privkey_file.is_file():
                print(f'[VALIDATOR# {counter}] Read keys from file')
                pubkey = pubkey_file.read_bytes()
                privkey = int(privkey_file.read_text())
        if privkey is None or pubkey is None:
            print(f'[VALIDATOR# {counter}] Generate and save keys')
            privkey = random.randint(1, curve_order)
            pubkey = Bls.SkToPk(privkey)
            if keys is not None:
                assert isinstance(pubkey_file, Path)
                pubkey_file.write_bytes(pubkey)
                privkey_file.write_text(str(privkey))
        return privkey, pubkey
>>>>>>> bdec9980
<|MERGE_RESOLUTION|>--- conflicted
+++ resolved
@@ -1,28 +1,15 @@
-<<<<<<< HEAD
-from importlib import reload
-from typing import Tuple, Sequence, Optional, List
-=======
 from pathlib import Path
 import random
 from typing import Optional, Tuple
->>>>>>> bdec9980
 
 from remerkleable.basic import uint64
 
-<<<<<<< HEAD
-import eth2spec.phase0.spec as spec
-from cache import AttestationCache
-from eth2spec.config import config_util
-from events import NextSlotEvent, LatestVoteOpportunity, AggregateOpportunity, MessageEvent, MESSAGE_TYPE
-from helpers import popcnt, PickleableStore
-=======
 from colors import COLORS
 from eth2spec.phase0 import spec
 from eth2spec.phase0.spec import BLSPubkey
 
 from py_ecc.bls12_381 import curve_order
 from py_ecc.bls import G2ProofOfPossession as Bls
->>>>>>> bdec9980
 
 
 class Validator:
@@ -31,113 +18,6 @@
     startbalance: uint64
     privkey: int
     pubkey: BLSPubkey
-<<<<<<< HEAD
-    state: spec.BeaconState
-    store: spec.Store
-
-    committee: Optional[Tuple[Sequence[spec.ValidatorIndex], spec.CommitteeIndex, spec.Slot]]
-    slot_last_attested: Optional[spec.Slot]
-    last_attestation_data: spec.AttestationData
-
-    current_slot: spec.Slot
-    proposer_current_slot: Optional[spec.ValidatorIndex]
-
-    attestation_cache: AttestationCache
-
-    def __init__(self, index, privkey, pubkey):
-        self.index = index
-        self.privkey = privkey
-        self.pubkey = pubkey
-
-        self.state = spec.BeaconState()
-        self.committee = None
-        self.slot_last_attested = None
-        self.current_slot = spec.Slot(0)
-        self.attestation_cache = AttestationCache()
-        self.proposer_current_slot = None
-
-    def update_committee(self):
-        self.committee = spec.get_committee_assignment(
-            self.state,
-            spec.compute_epoch_at_slot(self.current_slot),
-            spec.ValidatorIndex(self.index)
-        )
-
-    def propose_block(self, head_state: spec.BeaconState)\
-            -> Optional[Tuple[spec.ValidatorIndex, Optional[Sequence[spec.ValidatorIndex]], MESSAGE_TYPE]]:
-        head = spec.get_head(self.store)
-        candidate_attestations = tuple(
-            self.attestation_cache.all_attestations_with_unseen_validators(spec.get_current_slot(self.store) - 1)
-        )
-        block = spec.BeaconBlock(
-            slot=head_state.slot,
-            proposer_index=spec.ValidatorIndex(self.index),
-            parent_root=head,
-            state_root=spec.Bytes32(bytes(0 for _ in range(0, 32)))
-        )
-        randao_reveal = spec.get_epoch_signature(head_state, block, self.privkey)
-        eth1_data = head_state.eth1_data
-
-        # TODO implement slashings
-        proposer_slashings: List[spec.ProposerSlashing, spec.MAX_PROPOSER_SLASHINGS] = list()
-        attester_slashings: List[spec.AttesterSlashing, spec.MAX_ATTESTER_SLASHINGS] = list()
-        if len(candidate_attestations) <= spec.MAX_ATTESTATIONS:
-            attestations = candidate_attestations
-        else:
-            attestations = candidate_attestations[0:spec.MAX_ATTESTATIONS]
-
-        deposits: List[spec.Deposit, spec.MAX_DEPOSITS] = list()
-        voluntary_exits: List[spec.VoluntaryExit, spec.MAX_VOLUNTARY_EXITS] = list()
-
-        body = spec.BeaconBlockBody(
-            randao_reveal=randao_reveal,
-            eth1_data=eth1_data,
-            graffiti=spec.Bytes32(bytes(255 for _ in range(0, 32))),
-            proposer_slashings=proposer_slashings,
-            attester_slashings=attester_slashings,
-            attestations=attestations,
-            deposits=deposits,
-            voluntary_exits=voluntary_exits
-        )
-        block.body = body
-        new_state_root = spec.compute_new_state_root(self.state, block)
-        block.state_root = new_state_root
-        signed_block = spec.SignedBeaconBlock(
-            message=block,
-            signature=spec.get_block_signature(self.state, block, self.privkey)
-        )
-        return spec.ValidatorIndex(self.index), None, signed_block
-
-    def handle_next_slot_event(self, message: NextSlotEvent, head_state=None)\
-            -> Optional[Tuple[spec.ValidatorIndex, Optional[Sequence[spec.ValidatorIndex]], MESSAGE_TYPE]]:
-        if head_state is None:
-            self.pre_slot_update(message)
-            head_state = self.internal_slot_state_transition(message)
-        return self.post_slot_state_update(message, head_state)
-
-    def pre_slot_update(self, event: NextSlotEvent):
-        self.current_slot = event.slot
-        # Keep one epoch of past attestations
-        self.attestation_cache.cleanup(event.slot, uint64(spec.SLOTS_PER_EPOCH))
-
-    def internal_slot_state_transition(self, event: NextSlotEvent) -> spec.BeaconState:
-        spec.on_tick(self.store, event.time)
-        for attestation in self.attestation_cache.attestations(event.slot - 1):
-            try:
-                spec.on_attestation(self.store, attestation[2])
-            except AssertionError:
-                print(f"COULD FINALLY NOT VALIDATE ATTESTATION {attestation} !!!")
-        head_state = self.state.copy()
-        if head_state.slot < event.slot:
-            spec.process_slots(head_state, event.slot)
-        self.proposer_current_slot = spec.get_beacon_proposer_index(head_state)
-        return head_state
-
-    def post_slot_state_update(self, event: NextSlotEvent, head_state: spec.BeaconState)\
-            -> Optional[Tuple[spec.ValidatorIndex, Optional[Sequence[spec.ValidatorIndex]], MESSAGE_TYPE]]:
-        if event.slot % spec.SLOTS_PER_EPOCH == 0:
-            self.update_committee()
-=======
 
     colorstep: int
 
@@ -147,190 +27,11 @@
         self.startbalance = startbalance
         self.privkey, self.pubkey = self.__init_keys(counter, keydir)
         self.colorstep = 2
->>>>>>> bdec9980
 
     def color(self, otheridx=None):
         if otheridx:
             idx = otheridx
         else:
-<<<<<<< HEAD
-            print(f"[WARNING] Validator {self.index} received Attestation for the past")
-        if spec.get_current_slot(self.store) > attestation.data.slot:
-            # Only validate attestations for previous epochs
-            # Attestations for the current epoch are validated on slot boundaries
-            spec.on_attestation(self.store, attestation)
-
-    def handle_aggregate(self, aggregate: spec.SignedAggregateAndProof):
-        # TODO check signature
-        self.handle_attestation(aggregate.message.aggregate)
-
-    def handle_block(self, block: spec.SignedBeaconBlock):
-        spec.on_block(self.store, block)
-        spec.state_transition(self.state, block)
-        for attestation in block.message.body.attestations:
-            self.attestation_cache.add_attestation(attestation, from_block=True)
-
-    def handle_message_event(self, message: MessageEvent):
-        actions = {
-            spec.Attestation: self.handle_attestation,
-            spec.SignedAggregateAndProof: self.handle_aggregate,
-            spec.SignedBeaconBlock: self.handle_block
-        }
-        # noinspection PyArgumentList
-        actions[type(message.message)](message.message)
-
-    def attest(self) -> Optional[Tuple[spec.ValidatorIndex, Optional[Sequence[spec.ValidatorIndex]], MESSAGE_TYPE]]:
-        if not self.committee:
-            self.update_committee()
-        if not (self.current_slot == self.committee[2] and self.index in self.committee[0]):
-            return None
-        head_block = self.store.blocks[spec.get_head(self.store)]
-        head_state = self.state.copy()
-        if head_state.slot < self.current_slot:
-            spec.process_slots(head_state, self.current_slot)
-
-        # From validator spec / Attesting / Note
-        start_slot = spec.compute_start_slot_at_epoch(spec.get_current_epoch(head_state))
-        epoch_boundary_block_root = spec.hash_tree_root(head_block) \
-            if start_slot == head_state.slot \
-            else spec.get_block_root(head_state, spec.get_current_epoch(head_state))
-
-        attestation_data = spec.AttestationData(
-            slot=self.committee[2],
-            index=self.committee[1],
-            beacon_block_root=spec.hash_tree_root(head_block),
-            source=head_state.current_justified_checkpoint,
-            target=spec.Checkpoint(epoch=spec.get_current_epoch(head_state), root=epoch_boundary_block_root)
-        )
-
-        aggregation_bits_list = list(0 for _ in range(0, len(self.committee[0])))
-        aggregation_bits_list[self.committee[0].index(self.index)] = 1
-        # noinspection PyArgumentList
-        aggregation_bits = Bitlist[spec.MAX_VALIDATORS_PER_COMMITTEE](*aggregation_bits_list)
-
-        attestation = spec.Attestation(
-            data=attestation_data,
-            aggregation_bits=aggregation_bits,
-            signature=spec.get_attestation_signature(self.state, attestation_data, self.privkey)
-        )
-
-        self.attestation_cache.add_attestation(attestation)
-        self.last_attestation_data = attestation_data
-        self.slot_last_attested = head_state.slot
-        return spec.ValidatorIndex(self.index), None, attestation
-
-    @staticmethod
-    def test_encode_decode_state(state: spec.BeaconState) -> spec.BeaconState:
-        state = state.encode_bytes()
-        result = spec.BeaconState.decode_bytes(state)
-        return result
-
-    @staticmethod
-    def test_encode_decode_store(state: spec.Store) -> spec.Store:
-        state = PickleableStore.from_store(state)
-        result = state.into_store()
-        return result
-
-
-def offload_handle_block(block: spec.SignedBeaconBlock, state: spec.BeaconState, store: spec.Store) \
-        -> Tuple[spec.BeaconState, spec.Store]:
-    spec.on_block(store, block)
-    spec.state_transition(state, block)
-    return state, store
-
-
-def encode_offload_slot_arguments(validator: Validator, event: NextSlotEvent)\
-        -> Tuple[NextSlotEvent, Sequence[bytes], bytes, PickleableStore]:
-    return (
-        event,
-        tuple(
-            attestation[2].encode_bytes() for attestation in validator.attestation_cache.attestations(event.slot - 1)
-        ),
-        validator.state.encode_bytes(),
-        PickleableStore.from_store(validator.store)
-    )
-
-
-def decode_offload_slot_arguments(args: Tuple[NextSlotEvent, Sequence[bytes], bytes, PickleableStore])\
-        -> Tuple[NextSlotEvent, Sequence[spec.Attestation], spec.BeaconState, spec.Store]:
-    return (
-        args[0],
-        tuple(spec.Attestation.decode_bytes(b) for b in args[1]),
-        spec.BeaconState.decode_bytes(args[2]),
-        PickleableStore.into_store(args[3])
-    )
-
-
-def encode_offload_slot_results(head_state: spec.BeaconState,
-                                store: spec.Store,
-                                proposer_slot: Optional[spec.ValidatorIndex])\
-        -> Tuple[bytes, PickleableStore, Optional[bytes]]:
-    return (
-        head_state.encode_bytes(),
-        PickleableStore.from_store(store),
-        proposer_slot.encode_bytes() if proposer_slot is not None else None
-    )
-
-
-def decode_offload_slot_results(args: Tuple[bytes, PickleableStore, Optional[bytes]])\
-        -> Tuple[spec.BeaconState, spec.Store, Optional[spec.ValidatorIndex]]:
-    return (
-        spec.BeaconState.decode_bytes(args[0]),
-        args[1].into_store(),
-        spec.ValidatorIndex.decode_bytes(args[2]) if args[2] is not None else None
-    )
-
-
-def apply_offload_slot_results_and_get_head_state(validator: Validator,
-                                                  args: Tuple[bytes, PickleableStore, Optional[bytes]])\
-        -> spec.BeaconState:
-    state, store, proposer_index = decode_offload_slot_results(args)
-    validator.store = store
-    validator.proposer_current_slot = proposer_index
-    return state
-
-
-def offload_slot_state_transition(args: Tuple[NextSlotEvent, Sequence[bytes], bytes, PickleableStore]) \
-        -> Tuple[bytes, PickleableStore, Optional[bytes]]:
-    event, attestations, state, store = decode_offload_slot_arguments(args)
-    spec.on_tick(store, event.time)
-    for attestation in attestations:
-        try:
-            spec.on_attestation(store, attestation)
-        except AssertionError:
-            print(f"COULD FINALLY NOT VALIDATE ATTESTATION {attestation} !!!")
-    head_state = state.copy()
-    if head_state.slot < event.slot:
-        spec.process_slots(head_state, event.slot)
-    proposer_current_slot = spec.get_beacon_proposer_index(head_state)
-    return encode_offload_slot_results(head_state, store, proposer_current_slot)
-
-
-def encode_offload_block_arguments(block: spec.SignedBeaconBlock, state: spec.BeaconState, store: spec.Store)\
-        -> Tuple[bytes, bytes, PickleableStore]:
-    return block.encode_bytes(), state.encode_bytes(), PickleableStore.from_store(store)
-
-
-def decode_offload_block_arguments(args: Tuple[bytes, bytes, PickleableStore])\
-        -> Tuple[spec.SignedBeaconBlock, spec.BeaconState, spec.Store]:
-    return (
-        spec.SignedBeaconBlock.decode_bytes(args[0]),
-        spec.BeaconState.decode_bytes(args[1]),
-        args[2].into_store()
-    )
-
-
-def decode_offload_block_results(args: Tuple[bytes, PickleableStore]) -> Tuple[spec.BeaconState, spec.Store]:
-    return spec.BeaconState.decode_bytes(args[0]), args[1].into_store()
-
-
-def offload_block_processing(args: Tuple[Sequence[bytes], Sequence[bytes], PickleableStore])\
-        -> Tuple[bytes, PickleableStore]:
-    block, state, store = decode_offload_block_arguments(args)
-    spec.on_block(store, block)
-    spec.state_transition(state, block)
-    return state.encode_bytes(), PickleableStore.from_store(store)
-=======
             idx = self.index if self.index is not None else self.counter
         return COLORS[idx % len(COLORS)]
 
@@ -366,5 +67,4 @@
                 assert isinstance(pubkey_file, Path)
                 pubkey_file.write_bytes(pubkey)
                 privkey_file.write_text(str(privkey))
-        return privkey, pubkey
->>>>>>> bdec9980
+        return privkey, pubkey